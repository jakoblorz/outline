--- conflicted
+++ resolved
@@ -4,14 +4,8 @@
 import auth from '../middlewares/authentication';
 import pagination from './middlewares/pagination';
 import { presentDocument, presentRevision } from '../presenters';
-<<<<<<< HEAD
-import { Document, Collection, Share, Star, View, Revision } from '../models';
-import { InvalidRequestError } from '../errors';
-import events from '../events';
-=======
 import { Document, Collection, Star, View, Revision } from '../models';
 import { InvalidRequestError } from '../errors';
->>>>>>> 291b0b11
 import policy from '../policies';
 
 const Op = Sequelize.Op;
@@ -312,8 +306,6 @@
 
   const user = ctx.state.user;
   authorize(user, 'create', Document);
-  const team = await user.getTeam();
-  authorize(user, 'createContent', team);
 
   const collection = await Collection.findOne({
     where: {
