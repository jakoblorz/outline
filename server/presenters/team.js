--- conflicted
+++ resolved
@@ -10,13 +10,10 @@
     name: team.name,
     avatarUrl:
       team.avatarUrl || (team.slackData ? team.slackData.image_88 : null),
-<<<<<<< HEAD
     slackConnected: !!team.slackId,
     googleConnected: !!team.googleId,
-=======
     userCount: team.userCount,
     isSuspended: BILLING_ENABLED ? team.isSuspended : undefined,
->>>>>>> 291b0b11
   };
 }
 
