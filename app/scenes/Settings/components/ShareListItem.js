// @flow
import * as React from 'react';
import ShareMenu from 'menus/ShareMenu';
import ListItem from 'components/List/Item';
<<<<<<< HEAD
import type { Share } from 'shared/types';
=======
import Time from 'shared/components/Time';
import type { Share } from '../../../types';
>>>>>>> 3874fc9b

type Props = {
  share: Share,
};

const ShareListItem = ({ share }: Props) => {
  return (
    <ListItem
      key={share.id}
      title={share.documentTitle}
      subtitle={
        <React.Fragment>
          Shared <Time dateTime={share.createdAt} /> ago by{' '}
          {share.createdBy.name}
        </React.Fragment>
      }
      actions={<ShareMenu share={share} />}
    />
  );
};

export default ShareListItem;<|MERGE_RESOLUTION|>--- conflicted
+++ resolved
@@ -2,12 +2,8 @@
 import * as React from 'react';
 import ShareMenu from 'menus/ShareMenu';
 import ListItem from 'components/List/Item';
-<<<<<<< HEAD
+import Time from 'shared/components/Time';
 import type { Share } from 'shared/types';
-=======
-import Time from 'shared/components/Time';
-import type { Share } from '../../../types';
->>>>>>> 3874fc9b
 
 type Props = {
   share: Share,
