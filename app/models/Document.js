--- conflicted
+++ resolved
@@ -6,12 +6,7 @@
 import stores from 'stores';
 import parseTitle from '../../shared/utils/parseTitle';
 import unescape from '../../shared/utils/unescape';
-
-<<<<<<< HEAD
-import type { User } from 'shared/types';
-=======
-import type { NavigationNode, User } from 'types';
->>>>>>> 3874fc9b
+import type { NavigationNode, User } from 'shared/types';
 import BaseModel from './BaseModel';
 import Collection from './Collection';
 
