// @flow
import React, { Component } from 'react';
import { observer } from 'mobx-react';
import { browserHistory, withRouter } from 'react-router';
<<<<<<< HEAD
=======
import keydown from 'react-keydown';
>>>>>>> aa93ac99
import { Flex } from 'reflexbox';

import DocumentEditStore, { DOCUMENT_EDIT_SETTINGS } from './DocumentEditStore';
import EditorLoader from './components/EditorLoader';
<<<<<<< HEAD
import Layout, { Title, HeaderAction, SaveAction } from 'components/Layout';
=======

import Layout, { Title, HeaderAction, SaveAction } from 'components/Layout';

>>>>>>> aa93ac99
import AtlasPreviewLoading from 'components/AtlasPreviewLoading';
import CenteredContent from 'components/CenteredContent';

<<<<<<< HEAD
const DISCARD_CHANGES = `You have unsaved changes.
Are you sure you want to discard them?`;

=======
const DISREGARD_CHANGES = `You have unsaved changes.
Are you sure you want to disgard them?`;

type Props = {
  route: Object,
  router: Object,
  params: Object,
  keydown: Object,
};

@keydown([
  'cmd+enter',
  'ctrl+enter',
  'cmd+esc',
  'ctrl+esc',
  'cmd+shift+p',
  'ctrl+shift+p',
])
>>>>>>> aa93ac99
@withRouter
@observer
class DocumentEdit extends Component {
  store: DocumentEditStore;
  props: Props;

  constructor(props: Props) {
    super(props);
    this.store = new DocumentEditStore(
      JSON.parse(localStorage[DOCUMENT_EDIT_SETTINGS] || '{}')
    );
  }

  state = {
    scrollTop: 0,
  };

  componentDidMount = () => {
    if (this.props.route.newDocument) {
      this.store.collectionId = this.props.params.id;
      this.store.newDocument = true;
    } else if (this.props.route.newChildDocument) {
      this.store.documentId = this.props.params.id;
      this.store.newChildDocument = true;
      this.store.fetchDocument();
    } else {
      this.store.documentId = this.props.params.id;
      this.store.newDocument = false;
      this.store.fetchDocument();
    }

    // Load editor async
    EditorLoader().then(({ Editor }) => {
      // $FlowIssue we can remove after moving to new editor
      this.setState({ Editor });
    });

    // Set onLeave hook
    this.props.router.setRouteLeaveHook(this.props.route, () => {
      if (this.store.hasPendingChanges) {
        return confirm(DISCARD_CHANGES);
      }
      return null;
    });
  };

<<<<<<< HEAD
  onSave = (options = {}) => {
=======
  componentWillReceiveProps = (nextProps: Props) => {
    const key = nextProps.keydown.event;

    if (key) {
      // Cmd + Enter
      if (key.key === 'Enter' && (key.metaKey || key.ctrl.Key)) {
        this.onSave();
      }

      // Cmd + Esc
      if (key.key === 'Escape' && (key.metaKey || key.ctrl.Key)) {
        this.onCancel();
      }

      // Cmd + m
      if (key.key === 'P' && key.shiftKey && (key.metaKey || key.ctrl.Key)) {
        this.store.togglePreview();
      }
    }
  };

  onSave = () => {
    // if (this.props.title.length === 0) {
    //   alert("Please add a title before saving (hint: Write a markdown header)");
    //   return
    // }
>>>>>>> aa93ac99
    if (this.store.newDocument || this.store.newChildDocument) {
      this.store.saveDocument(options);
    } else {
      this.store.updateDocument(options);
    }
  };

  onCancel = () => {
    browserHistory.goBack();
  };

  onScroll = (scrollTop: number) => {
    this.setState({
      scrollTop,
    });
  };

  render() {
    const title = (
      <Title
        truncate={60}
<<<<<<< HEAD
        placeholder={this.store.isFetching ? 'Untitled document' : ''}
      >
        {this.store.title}
      </Title>
=======
        placeholder={!this.store.isFetching ? 'Untitled document' : null}
        content={this.store.title}
      />
>>>>>>> aa93ac99
    );

    const titleText = this.store.title;
    const isNew =
      this.props.route.newDocument || this.props.route.newChildDocument;

    const actions = (
      <Flex>
        <HeaderAction>
          <SaveAction
            onClick={this.onSave}
            disabled={this.store.isSaving}
            isNew={isNew}
          />
        </HeaderAction>
<<<<<<< HEAD
=======
        <DropdownMenu label={<MoreIcon />}>
          <MenuItem onClick={this.store.togglePreview}>
            Toggle Preview
          </MenuItem>
          <MenuItem onClick={this.onCancel}>
            Cancel
          </MenuItem>
        </DropdownMenu>
>>>>>>> aa93ac99
      </Flex>
    );

    return (
      <Layout
        actions={actions}
        title={title}
        titleText={titleText}
        fixed
        loading={this.store.isSaving || this.store.isUploading}
        search={false}
      >
        {this.store.isFetching || !('Editor' in this.state)
          ? <CenteredContent>
              <AtlasPreviewLoading />
            </CenteredContent>
          : <this.state.Editor
              store={this.store}
              scrollTop={this.state.scrollTop}
              onScroll={this.onScroll}
              onSave={this.onSave}
              onCancel={this.onCancel}
            />}
      </Layout>
    );
  }
}

export default DocumentEdit;<|MERGE_RESOLUTION|>--- conflicted
+++ resolved
@@ -2,31 +2,16 @@
 import React, { Component } from 'react';
 import { observer } from 'mobx-react';
 import { browserHistory, withRouter } from 'react-router';
-<<<<<<< HEAD
-=======
-import keydown from 'react-keydown';
->>>>>>> aa93ac99
 import { Flex } from 'reflexbox';
 
 import DocumentEditStore, { DOCUMENT_EDIT_SETTINGS } from './DocumentEditStore';
 import EditorLoader from './components/EditorLoader';
-<<<<<<< HEAD
 import Layout, { Title, HeaderAction, SaveAction } from 'components/Layout';
-=======
-
-import Layout, { Title, HeaderAction, SaveAction } from 'components/Layout';
-
->>>>>>> aa93ac99
 import AtlasPreviewLoading from 'components/AtlasPreviewLoading';
 import CenteredContent from 'components/CenteredContent';
 
-<<<<<<< HEAD
 const DISCARD_CHANGES = `You have unsaved changes.
 Are you sure you want to discard them?`;
-
-=======
-const DISREGARD_CHANGES = `You have unsaved changes.
-Are you sure you want to disgard them?`;
 
 type Props = {
   route: Object,
@@ -35,15 +20,6 @@
   keydown: Object,
 };
 
-@keydown([
-  'cmd+enter',
-  'ctrl+enter',
-  'cmd+esc',
-  'ctrl+esc',
-  'cmd+shift+p',
-  'ctrl+shift+p',
-])
->>>>>>> aa93ac99
 @withRouter
 @observer
 class DocumentEdit extends Component {
@@ -90,36 +66,7 @@
     });
   };
 
-<<<<<<< HEAD
-  onSave = (options = {}) => {
-=======
-  componentWillReceiveProps = (nextProps: Props) => {
-    const key = nextProps.keydown.event;
-
-    if (key) {
-      // Cmd + Enter
-      if (key.key === 'Enter' && (key.metaKey || key.ctrl.Key)) {
-        this.onSave();
-      }
-
-      // Cmd + Esc
-      if (key.key === 'Escape' && (key.metaKey || key.ctrl.Key)) {
-        this.onCancel();
-      }
-
-      // Cmd + m
-      if (key.key === 'P' && key.shiftKey && (key.metaKey || key.ctrl.Key)) {
-        this.store.togglePreview();
-      }
-    }
-  };
-
-  onSave = () => {
-    // if (this.props.title.length === 0) {
-    //   alert("Please add a title before saving (hint: Write a markdown header)");
-    //   return
-    // }
->>>>>>> aa93ac99
+  onSave = (options: { redirect?: boolean } = {}) => {
     if (this.store.newDocument || this.store.newChildDocument) {
       this.store.saveDocument(options);
     } else {
@@ -141,16 +88,9 @@
     const title = (
       <Title
         truncate={60}
-<<<<<<< HEAD
-        placeholder={this.store.isFetching ? 'Untitled document' : ''}
-      >
-        {this.store.title}
-      </Title>
-=======
         placeholder={!this.store.isFetching ? 'Untitled document' : null}
         content={this.store.title}
       />
->>>>>>> aa93ac99
     );
 
     const titleText = this.store.title;
@@ -166,17 +106,6 @@
             isNew={isNew}
           />
         </HeaderAction>
-<<<<<<< HEAD
-=======
-        <DropdownMenu label={<MoreIcon />}>
-          <MenuItem onClick={this.store.togglePreview}>
-            Toggle Preview
-          </MenuItem>
-          <MenuItem onClick={this.onCancel}>
-            Cancel
-          </MenuItem>
-        </DropdownMenu>
->>>>>>> aa93ac99
       </Flex>
     );
 
