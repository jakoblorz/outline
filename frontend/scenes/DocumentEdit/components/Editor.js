import React from 'react';
import { observer } from 'mobx-react';
import { convertToMarkdown } from 'utils/markdown';

import Editor from 'components/Editor';
import Preview from './Preview';
import EditorPane from './EditorPane';

import styles from '../DocumentEdit.scss';

<<<<<<< HEAD
const DocumentEdit = observer((props) => {
  const store = props.store;

  return (
    <div className={ styles.container }>
      <EditorPane
        fullWidth={ !store.preview }
        onScroll={ props.onScroll }
      >
        <Editor
          onChange={ store.updateText }
          text={ store.text }
          replaceText={ store.replaceText }
          preview={ store.preview }
          onSave={ props.onSave }
          onCancel={ props.onCancel }
          togglePreview={ props.togglePreview }
          toggleUploadingIndicator={ store.toggleUploadingIndicator }
=======
const Editor = observer(props => {
  const store = props.store;

  return (
    <div className={styles.container}>
      <EditorPane fullWidth={!store.preview} onScroll={props.onScroll}>
        <MarkdownEditor
          onChange={store.updateText}
          text={store.text}
          replaceText={store.replaceText}
          preview={store.preview}
          onSave={props.onSave}
          onCancel={props.onCancel}
          togglePreview={props.togglePreview}
          toggleUploadingIndicator={store.toggleUploadingIndicator}
>>>>>>> 2095b3a8
        />
      </EditorPane>
      {store.preview
        ? <EditorPane scrollTop={props.scrollTop}>
            <Preview html={convertToMarkdown(store.text)} />
          </EditorPane>
        : null}
    </div>
  );
});

export default DocumentEdit;<|MERGE_RESOLUTION|>--- conflicted
+++ resolved
@@ -1,40 +1,18 @@
 import React from 'react';
 import { observer } from 'mobx-react';
+import styles from '../DocumentEdit.scss';
+import EditorPane from './EditorPane';
+import Preview from './Preview';
+import Editor from 'components/Editor';
 import { convertToMarkdown } from 'utils/markdown';
 
-import Editor from 'components/Editor';
-import Preview from './Preview';
-import EditorPane from './EditorPane';
-
-import styles from '../DocumentEdit.scss';
-
-<<<<<<< HEAD
-const DocumentEdit = observer((props) => {
-  const store = props.store;
-
-  return (
-    <div className={ styles.container }>
-      <EditorPane
-        fullWidth={ !store.preview }
-        onScroll={ props.onScroll }
-      >
-        <Editor
-          onChange={ store.updateText }
-          text={ store.text }
-          replaceText={ store.replaceText }
-          preview={ store.preview }
-          onSave={ props.onSave }
-          onCancel={ props.onCancel }
-          togglePreview={ props.togglePreview }
-          toggleUploadingIndicator={ store.toggleUploadingIndicator }
-=======
-const Editor = observer(props => {
+const DocumentEdit = observer(props => {
   const store = props.store;
 
   return (
     <div className={styles.container}>
       <EditorPane fullWidth={!store.preview} onScroll={props.onScroll}>
-        <MarkdownEditor
+        <Editor
           onChange={store.updateText}
           text={store.text}
           replaceText={store.replaceText}
@@ -43,7 +21,6 @@
           onCancel={props.onCancel}
           togglePreview={props.togglePreview}
           toggleUploadingIndicator={store.toggleUploadingIndicator}
->>>>>>> 2095b3a8
         />
       </EditorPane>
       {store.preview
