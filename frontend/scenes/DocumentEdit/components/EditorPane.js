--- conflicted
+++ resolved
@@ -13,6 +13,8 @@
 
 class EditorPane extends React.Component {
   props: Props;
+  pane: HTMLElement;
+  content: HTMLElement;
 
   componentWillReceiveProps = (nextProps: Props) => {
     if (nextProps.scrollTop) {
@@ -30,26 +32,15 @@
 
   handleScroll = (e: Event) => {
     setTimeout(() => {
-<<<<<<< HEAD
       const element = this.pane;
       const contentEl = this.content;
-      this.props.onScroll(element.scrollTop / contentEl.offsetHeight);
-    }, 50);
-  };
-
-  scrollToPosition = percentage => {
-    const contentEl = this.content;
-=======
-      const element = this.refs.pane;
-      const contentEl = this.refs.content;
       this.props.onScroll &&
         this.props.onScroll(element.scrollTop / contentEl.offsetHeight);
     }, 50);
   };
 
   scrollToPosition = (percentage: number) => {
-    const contentEl = this.refs.content;
->>>>>>> aa93ac99
+    const contentEl = this.content;
 
     // Push to edges
     if (percentage < 0.02) percentage = 0;
@@ -58,11 +49,11 @@
     this.pane.scrollTop = percentage * contentEl.offsetHeight;
   };
 
-  setPaneRef = ref => {
+  setPaneRef = (ref: HTMLElement) => {
     this.pane = ref;
   };
 
-  setContentRef = ref => {
+  setContentRef = (ref: HTMLElement) => {
     this.content = ref;
   };
 
